--- conflicted
+++ resolved
@@ -3,41 +3,11 @@
 
 export default function RootLayout() {
   return (
-<<<<<<< HEAD
-    <Stack>
-      <Stack.Screen 
-        name="index" 
-        options={{ 
-          title: "GOPR UAV Ops Manager",
-          headerStyle: {
-            backgroundColor: '#0066CC',
-          },
-          headerTintColor: '#fff',
-          headerTitleStyle: {
-            fontWeight: 'bold',
-          },
-        }} 
-      />
-      <Stack.Screen 
-        name="drones-list" 
-        options={{ 
-          title: "Drones List",
-          headerStyle: {
-            backgroundColor: '#0066CC',
-          },
-          headerTintColor: '#fff',
-          headerTitleStyle: {
-            fontWeight: 'bold',
-          },
-        }} 
-      />
-    </Stack>
-=======
     <AuthProvider>
       <Stack>
-        <Stack.Screen 
-          name="index" 
-          options={{ 
+        <Stack.Screen
+          name="index"
+          options={{
             title: "GOPR UAV Ops Manager",
             headerStyle: {
               backgroundColor: '#0066CC',
@@ -46,11 +16,11 @@
             headerTitleStyle: {
               fontWeight: 'bold',
             },
-          }} 
+          }}
         />
-        <Stack.Screen 
-          name="drones-list" 
-          options={{ 
+        <Stack.Screen
+          name="drones-list"
+          options={{
             title: "Drones List",
             headerStyle: {
               backgroundColor: '#0066CC',
@@ -59,10 +29,9 @@
             headerTitleStyle: {
               fontWeight: 'bold',
             },
-          }} 
+          }}
         />
       </Stack>
     </AuthProvider>
->>>>>>> 00635142
   );
 }