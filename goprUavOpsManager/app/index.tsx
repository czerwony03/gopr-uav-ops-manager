<<<<<<< HEAD
import { Text, View, TouchableOpacity, StyleSheet } from "react-native";
=======
import React from "react";
import { Text, View, TouchableOpacity, StyleSheet, ActivityIndicator } from "react-native";
import { signOut } from "firebase/auth";
import { useAuth } from "../contexts/AuthContext";
import { auth } from "../firebaseConfig";
import LoginScreen from "../screens/LoginScreen";
>>>>>>> 00635142
import { Link } from "expo-router";

export default function Index() {
  const { user, loading } = useAuth();

  if (loading) {
    return (
      <View style={styles.loadingContainer}>
        <ActivityIndicator size="large" color="#007AFF" />
        <Text style={styles.loadingText}>Loading...</Text>
      </View>
    );
  }

  if (!user) {
    return <LoginScreen />;
  }

  const handleLogout = async () => {
    try {
      await signOut(auth);
    } catch (error) {
      console.error('Logout error:', error);
    }
  };

  const getRoleColor = (role: string) => {
    switch (role) {
      case 'admin':
        return '#FF6B6B';
      case 'manager':
        return '#4ECDC4';
      case 'user':
        return '#45B7D1';
      default:
        return '#999';
    }
  };

  const getRoleCapabilities = (role: string) => {
    switch (role) {
      case 'admin':
        return ['Full system access', 'User management', 'All operations', 'System configuration'];
      case 'manager':
        return ['Operation management', 'Team oversight', 'Reports viewing', 'Limited user management'];
      case 'user':
        return ['Basic operations', 'View assigned tasks', 'Update status'];
      default:
        return ['Limited access'];
    }
  };

  return (
    <View style={styles.container}>
<<<<<<< HEAD
      <Text style={styles.title}>GOPR UAV Ops Manager</Text>
      <Text style={styles.subtitle}>Welcome to the drone operations management system</Text>
      
      <Link href="/drones-list" asChild>
        <TouchableOpacity style={styles.button}>
          <Text style={styles.buttonText}>View Drones List</Text>
        </TouchableOpacity>
      </Link>
=======
      <View style={styles.header}>
        <Text style={styles.title}>GOPR UAV Ops Manager</Text>
        <Text style={styles.welcomeText}>Welcome, {user.email}</Text>
      </View>

      <View style={styles.roleContainer}>
        <View style={[styles.roleBadge, { backgroundColor: getRoleColor(user.role) }]}>
          <Text style={styles.roleText}>{user.role.toUpperCase()}</Text>
        </View>
      </View>

      <View style={styles.capabilitiesContainer}>
        <Text style={styles.capabilitiesTitle}>Your Capabilities:</Text>
        {getRoleCapabilities(user.role).map((capability, index) => (
          <Text key={index} style={styles.capabilityItem}>
            • {capability}
          </Text>
        ))}
      </View>

      <View style={styles.actionContainer}>
        <Link href="/drones-list" asChild>
          <TouchableOpacity style={styles.actionButton}>
            <Text style={styles.actionButtonText}>View Drones List</Text>
          </TouchableOpacity>
        </Link>
        
        <Text style={styles.infoText}>
          Additional role-based functionality will be implemented based on your {user.role} permissions.
        </Text>
      </View>

      <TouchableOpacity style={styles.logoutButton} onPress={handleLogout}>
        <Text style={styles.logoutButtonText}>Sign Out</Text>
      </TouchableOpacity>
>>>>>>> 00635142
    </View>
  );
}

const styles = StyleSheet.create({
  container: {
    flex: 1,
<<<<<<< HEAD
    justifyContent: "center",
    alignItems: "center",
    padding: 20,
    backgroundColor: '#f5f5f5',
  },
  title: {
    fontSize: 28,
    fontWeight: 'bold',
    marginBottom: 16,
    textAlign: 'center',
    color: '#333',
  },
  subtitle: {
    fontSize: 16,
    color: '#666',
    textAlign: 'center',
    marginBottom: 32,
  },
  button: {
    backgroundColor: '#0066CC',
    paddingHorizontal: 24,
    paddingVertical: 12,
    borderRadius: 8,
    elevation: 2,
=======
    backgroundColor: '#f5f5f5',
    padding: 20,
  },
  loadingContainer: {
    flex: 1,
    justifyContent: 'center',
    alignItems: 'center',
    backgroundColor: '#f5f5f5',
  },
  loadingText: {
    marginTop: 10,
    fontSize: 16,
    color: '#666',
  },
  header: {
    alignItems: 'center',
    marginTop: 60,
    marginBottom: 30,
  },
  title: {
    fontSize: 24,
    fontWeight: 'bold',
    color: '#333',
    marginBottom: 10,
  },
  welcomeText: {
    fontSize: 16,
    color: '#666',
  },
  roleContainer: {
    alignItems: 'center',
    marginBottom: 30,
  },
  roleBadge: {
    paddingHorizontal: 20,
    paddingVertical: 10,
    borderRadius: 20,
  },
  roleText: {
    color: '#FFFFFF',
    fontWeight: 'bold',
    fontSize: 16,
  },
  capabilitiesContainer: {
    backgroundColor: '#FFFFFF',
    borderRadius: 10,
    padding: 20,
    marginBottom: 30,
    shadowColor: '#000',
    shadowOffset: {
      width: 0,
      height: 2,
    },
    shadowOpacity: 0.1,
    shadowRadius: 3.84,
    elevation: 5,
  },
  capabilitiesTitle: {
    fontSize: 18,
    fontWeight: 'bold',
    marginBottom: 15,
    color: '#333',
  },
  capabilityItem: {
    fontSize: 16,
    marginBottom: 8,
    color: '#555',
  },
  actionContainer: {
    backgroundColor: '#FFFFFF',
    borderRadius: 10,
    padding: 20,
    marginBottom: 30,
    shadowColor: '#000',
    shadowOffset: {
      width: 0,
      height: 2,
    },
    shadowOpacity: 0.1,
    shadowRadius: 3.84,
    elevation: 5,
  },
  infoText: {
    fontSize: 16,
    color: '#666',
    textAlign: 'center',
    lineHeight: 24,
    marginTop: 15,
  },
  actionButton: {
    backgroundColor: '#0066CC',
    borderRadius: 8,
    paddingVertical: 12,
    paddingHorizontal: 24,
    alignItems: 'center',
    marginBottom: 15,
>>>>>>> 00635142
    shadowColor: '#000',
    shadowOffset: {
      width: 0,
      height: 2,
    },
    shadowOpacity: 0.1,
    shadowRadius: 3.84,
<<<<<<< HEAD
  },
  buttonText: {
    color: 'white',
    fontSize: 16,
    fontWeight: 'bold',
    textAlign: 'center',
=======
    elevation: 2,
  },
  actionButtonText: {
    color: '#FFFFFF',
    fontSize: 16,
    fontWeight: 'bold',
  },
  logoutButton: {
    backgroundColor: '#FF6B6B',
    borderRadius: 8,
    padding: 15,
    alignItems: 'center',
    marginTop: 'auto',
    marginBottom: 40,
  },
  logoutButtonText: {
    color: '#FFFFFF',
    fontSize: 16,
    fontWeight: 'bold',
>>>>>>> 00635142
  },
});<|MERGE_RESOLUTION|>--- conflicted
+++ resolved
@@ -1,13 +1,9 @@
-<<<<<<< HEAD
-import { Text, View, TouchableOpacity, StyleSheet } from "react-native";
-=======
 import React from "react";
 import { Text, View, TouchableOpacity, StyleSheet, ActivityIndicator } from "react-native";
 import { signOut } from "firebase/auth";
 import { useAuth } from "../contexts/AuthContext";
 import { auth } from "../firebaseConfig";
 import LoginScreen from "../screens/LoginScreen";
->>>>>>> 00635142
 import { Link } from "expo-router";
 
 export default function Index() {
@@ -62,16 +58,6 @@
 
   return (
     <View style={styles.container}>
-<<<<<<< HEAD
-      <Text style={styles.title}>GOPR UAV Ops Manager</Text>
-      <Text style={styles.subtitle}>Welcome to the drone operations management system</Text>
-      
-      <Link href="/drones-list" asChild>
-        <TouchableOpacity style={styles.button}>
-          <Text style={styles.buttonText}>View Drones List</Text>
-        </TouchableOpacity>
-      </Link>
-=======
       <View style={styles.header}>
         <Text style={styles.title}>GOPR UAV Ops Manager</Text>
         <Text style={styles.welcomeText}>Welcome, {user.email}</Text>
@@ -98,7 +84,7 @@
             <Text style={styles.actionButtonText}>View Drones List</Text>
           </TouchableOpacity>
         </Link>
-        
+
         <Text style={styles.infoText}>
           Additional role-based functionality will be implemented based on your {user.role} permissions.
         </Text>
@@ -107,7 +93,6 @@
       <TouchableOpacity style={styles.logoutButton} onPress={handleLogout}>
         <Text style={styles.logoutButtonText}>Sign Out</Text>
       </TouchableOpacity>
->>>>>>> 00635142
     </View>
   );
 }
@@ -115,32 +100,6 @@
 const styles = StyleSheet.create({
   container: {
     flex: 1,
-<<<<<<< HEAD
-    justifyContent: "center",
-    alignItems: "center",
-    padding: 20,
-    backgroundColor: '#f5f5f5',
-  },
-  title: {
-    fontSize: 28,
-    fontWeight: 'bold',
-    marginBottom: 16,
-    textAlign: 'center',
-    color: '#333',
-  },
-  subtitle: {
-    fontSize: 16,
-    color: '#666',
-    textAlign: 'center',
-    marginBottom: 32,
-  },
-  button: {
-    backgroundColor: '#0066CC',
-    paddingHorizontal: 24,
-    paddingVertical: 12,
-    borderRadius: 8,
-    elevation: 2,
-=======
     backgroundColor: '#f5f5f5',
     padding: 20,
   },
@@ -237,7 +196,6 @@
     paddingHorizontal: 24,
     alignItems: 'center',
     marginBottom: 15,
->>>>>>> 00635142
     shadowColor: '#000',
     shadowOffset: {
       width: 0,
@@ -245,14 +203,6 @@
     },
     shadowOpacity: 0.1,
     shadowRadius: 3.84,
-<<<<<<< HEAD
-  },
-  buttonText: {
-    color: 'white',
-    fontSize: 16,
-    fontWeight: 'bold',
-    textAlign: 'center',
-=======
     elevation: 2,
   },
   actionButtonText: {
@@ -272,6 +222,5 @@
     color: '#FFFFFF',
     fontSize: 16,
     fontWeight: 'bold',
->>>>>>> 00635142
   },
 });